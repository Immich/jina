# https://hanxiao.io/2019/11/07/A-Better-Practice-for-Managing-extras-require-Dependencies-in-Python/
# FORMAT
# Put your extra requirements here in the following format
#
# package[version]: tag1, tag2, ...
#
# AVAILABLE TAGS
#
# nlp, cv, ml, video, audio, numeric,  encode, index, prep, score, route, gpu, http
#
# REMARKS ON TAGS
# 1. Try to reuse the existing tags if possible.
#    If you intend to create a new tag, keep it alphabetical, short and general
# 2. Package name itself is a tag already, so you dont need to tag it again.
#    For example, 'flair>=0.4.1: flair' is redundant
# 3. Tag order doesn't matter; case-sensitive; duplicated tag will be ignored
# 4. Tag `all` is reserved for representing all packages

scipy:                      numeric, index
flask:                      http, sse, devel
flask_cors:                 http, sse, devel
nmslib:                     index
docker:                     flow, devel
torch:                      framework
transformers:               nlp, encode
flair:                      nlp, encode
paddlepaddle:               framework, py37
paddlehub:                  framework, py37
Pillow:                     cv
tensorflow>=2.0:            framework, py37
tensorflow-hub:             framework, py37
torchvision:                framework
onnx:                       framework, py37
onnxruntime:                framework, py37
annoy:                      index
sklearn:                    framework
plyvel:                     index
jieba:                      nlp, preprocess, craft
lz4:                        optimization, devel, production, network
gevent:                     http, devel
python-magic:               http, devel
<<<<<<< HEAD
librosa==0.7.2:             audio
numba<=0.48:                audio
deepsegment:                nlp, preprocess, craft
=======
librosa:                    audio
deepsegment:                nlp, preprocess, craft
uvloop:                     devel, optimization
>>>>>>> 7bff1f75
<|MERGE_RESOLUTION|>--- conflicted
+++ resolved
@@ -39,12 +39,7 @@
 lz4:                        optimization, devel, production, network
 gevent:                     http, devel
 python-magic:               http, devel
-<<<<<<< HEAD
 librosa==0.7.2:             audio
 numba<=0.48:                audio
 deepsegment:                nlp, preprocess, craft
-=======
-librosa:                    audio
-deepsegment:                nlp, preprocess, craft
-uvloop:                     devel, optimization
->>>>>>> 7bff1f75
+uvloop:                     devel, optimization