--- conflicted
+++ resolved
@@ -17,21 +17,12 @@
 
 
 
-<<<<<<< HEAD
 def _add_document(request: 'jina_pb2.Request', content: Union['jina_pb2.Document', 'np.ndarray', bytes, str], mode: str,
-                  docs_in_same_batch: int, mime_type: str, buffer_sniff: bool,
-                  granularity: int):
-=======
-def _add_document(
-    request: 'jina_pb2.Request',
-    content: Union['jina_pb2.Document', 'np.ndarray', bytes, str],
-    mode: str,
-    doc_counter: 'BaseCounter',
+
     docs_in_same_batch: int,
     mime_type: str,
     buffer_sniff: bool,
 ):
->>>>>>> 0bbdb2b5
     d = getattr(request, str(mode).lower()).docs.add()
     if isinstance(content, jina_pb2.Document):
         d.CopyFrom(content)
@@ -71,41 +62,17 @@
     #   why can't delegate this to crafter? (Han)
     d.weight = 1.0
     d.length = docs_in_same_batch
-<<<<<<< HEAD
-    d.granularity = granularity
     d.id = uid.new_doc_id(d)
 
 
 def _generate(data: Union[
-    Iterator['jina_pb2.Document'], Iterator[bytes], Iterator['np.ndarray'], Iterator[str], 'np.ndarray'],
+    Iterator['jina_pb2.Document'], Iterator[bytes], Iterator['np.ndarray'], Iterator[str], 'np.ndarray',],
               batch_size: int = 0, first_request_id: int = 0, mode: ClientMode = ClientMode.INDEX,
               top_k: Optional[int] = None,
               mime_type: str = None, queryset: Iterator['jina_pb2.QueryLang'] = None,
-              granularity: int = 0, *args, **kwargs) -> Iterator['jina_pb2.Message']:
-=======
-
-
-def _generate(
-    data: Union[
-        Iterator['jina_pb2.Document'],
-        Iterator[bytes],
-        Iterator['np.ndarray'],
-        Iterator[str],
-        'np.ndarray',
-    ],
-    batch_size: int = 0,
-    first_doc_id: int = 0,
-    first_request_id: int = 0,
-    random_doc_id: bool = False,
-    override_doc_id: bool = True,
-    mode: ClientMode = ClientMode.INDEX,
-    top_k: Optional[int] = None,
-    mime_type: str = None,
-    queryset: Iterator['jina_pb2.QueryLang'] = None,
-    *args,
+              *args,
     **kwargs,
 ) -> Iterator['jina_pb2.Message']:
->>>>>>> 0bbdb2b5
     buffer_sniff = False
     req_counter = SimpleCounter(first_request_id)
 
@@ -145,25 +112,13 @@
                 req.queryset.extend([top_k_queryset])
 
         for content in batch:
-<<<<<<< HEAD
             _add_document(request=req,
                           content=content,
                           mode=mode,
                           docs_in_same_batch=batch_size,
                           mime_type=mime_type,
                           buffer_sniff=buffer_sniff,
-                          granularity=granularity)
-=======
-            _add_document(
-                request=req,
-                content=content,
-                mode=mode,
-                doc_counter=doc_counter if override_doc_id else None,
-                docs_in_same_batch=batch_size,
-                mime_type=mime_type,
-                buffer_sniff=buffer_sniff,
-            )
->>>>>>> 0bbdb2b5
+                          )
         yield req
 
 
